--- conflicted
+++ resolved
@@ -935,20 +935,6 @@
 	#input: Wilhoit parameters, Cp0/R, CpInf/R, and B (kK), a0, a1, a2, a3, Tmin (minimum temperature (in kiloKelvin), Tmax (maximum temperature (in kiloKelvin), Tint (intermediate temperature, in kiloKelvin)
 	#output: NASA parameters for Cp/R, b1, b2, b3, b4, b5 (low temp parameters) and b6, b7, b8, b9, b10 (high temp parameters)
 
-<<<<<<< HEAD
-	if (weighting == 1):
-		nasa1, nasa2 = Wilhoit2NASA_W(wilhoit, tmin, tmax, tint)
-	else:
-		nasa1, nasa2 = Wilhoit2NASA_NW(wilhoit, tmin, tmax, tint)
-	return nasa1, nasa2
-
-
-def Wilhoit2NASA_NW(wilhoit, tmin, tmax, tint):
-	#this is the case with no weighting
-	#input: Wilhoit parameters, Cp0/R, CpInf/R, and B (kK), a0, a1, a2, a3, Tmin (minimum temperature (in kiloKelvin), Tmax (maximum temperature (in kiloKelvin), Tint (intermediate temperature, in kiloKelvin)
-	#output: NASA parameters for Cp/R, b1, b2, b3, b4, b5 (low temp parameters) and b6, b7, b8, b9, b10 (high temp parameters)
-	
-=======
 	# Make copy of Wilhoit data so we don't modify the original
 	wilhoit = ThermoWilhoitData(wilhoit.cp0, wilhoit.cpInf, wilhoit.a0, wilhoit.a1, wilhoit.a2, wilhoit.a3, wilhoit.H0, wilhoit.S0, wilhoit.comment)
 	# Rescale Wilhoit parameters
@@ -956,7 +942,6 @@
 	wilhoit.cpInf /= constants.R
 	wilhoit.B /= 1000.
 
->>>>>>> 41205509
 	#construct 13*13 symmetric A matrix (in A*x = b); other elements will be zero
 	A = scipy.zeros([13,13])
 	b = scipy.zeros([13])
@@ -1095,13 +1080,9 @@
 	#from linalg import solve
 	#print A
 	x = linalg.solve(A,b,overwrite_a=1,overwrite_b=1)
-<<<<<<< HEAD
-	nasa1 = ThermoNASAPolynomial(T_range=(0,0), coeffs=[x[0], x[1], x[2], x[3], x[4], 0.0, 0.0], comment='')
-	nasa2 = ThermoNASAPolynomial(T_range=(0,0), coeffs=[x[5], x[6], x[7], x[8], x[9], 0.0, 0.0], comment='')
-=======
+
 	nasa_low = ThermoNASAPolynomial(T_range=(0,0), coeffs=[x[0], x[1], x[2], x[3], x[4], 0.0, 0.0], comment='')
 	nasa_high = ThermoNASAPolynomial(T_range=(0,0), coeffs=[x[5], x[6], x[7], x[8], x[9], 0.0, 0.0], comment='')
->>>>>>> 41205509
 
 	return nasa_low, nasa_high
 	
